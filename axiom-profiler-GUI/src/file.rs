use std::{cell::RefCell, rc::Rc};

use gloo::file::File;
use smt_log_parser::{parsers::{AsyncBufferRead, ParseState}, LogParser, Z3Parser};
use wasm_streams::ReadableStream;
use wasm_bindgen::JsCast;
use web_sys::DataTransfer;
use yew::{html::Scope, Callback, DragEvent};

use crate::{global_callbacks::GlobalCallbacks, infobars::OmnibarMessage, CallbackRef, FileDataComponent, LoadingState, Msg, ParseProgress, PREVENT_DEFAULT_DRAG_OVER};

impl FileDataComponent {
    pub fn file_drag(registerer: &GlobalCallbacks, link: &Scope<FileDataComponent>) -> [CallbackRef; 3] {
        /// Detects if a file is being dragged over the window
        fn file_drag(event: &DragEvent) -> bool {
            event.data_transfer().as_ref().map(DataTransfer::types)
                .is_some_and(|types|
                    types.iter().flat_map(|ty| ty.as_string()).any(|ty| ty == "Files")
                )
        }
        let last_drag_target = Rc::new(RefCell::new(None));
        let last_drag_target_ref = last_drag_target.clone();
        let drag_enter_ref = (registerer.register_drag_enter)(Callback::from(move |event: DragEvent| {
            *last_drag_target_ref.borrow_mut() = event.target();
            if file_drag(&event) {
                if let Some(mut pd) = PREVENT_DEFAULT_DRAG_OVER.get().and_then(|p| p.lock().ok()) {
                    *pd = true;
                }
                event.prevent_default();
                if let Some(body) = gloo::utils::document().get_element_by_id("body") {
                    body.class_list().add_1("filedrag").ok();
                }
            }
        }));
        fn drag_end() {
            if let Some(body) = gloo::utils::document().get_element_by_id("body") {
                if body.class_list().contains("filedrag") {
                    if let Some(mut pd) = PREVENT_DEFAULT_DRAG_OVER.get().and_then(|p| p.lock().ok()) {
                        *pd = false;
                    }
                    body.class_list().remove_1("filedrag").ok();
                }
            }
        }
        let drag_leave_ref = (registerer.register_drag_leave)(Callback::from(move |event: DragEvent| {
            if file_drag(&event) {
                if *last_drag_target.borrow() == event.target() {
                    drag_end();
                }
            }
        }));
        let link = link.clone();
        let drop_ref = (registerer.register_drop)(Callback::from(move |event: DragEvent| {
            if file_drag(&event) {
                event.prevent_default();
                drag_end();
                let file = event.data_transfer().as_ref()
                    .and_then(DataTransfer::files)
                    .and_then(|files| {
                        (files.length() == 1).then(|| files.get(0).unwrap())
                    }).map(File::from);
                link.send_message(Msg::File(file));
            }
        }));
        [drag_enter_ref, drag_leave_ref, drop_ref]
    }

    pub fn load_opened_file(&mut self, file: File, link: &Scope<FileDataComponent>) -> bool {
        let changed = self.file.is_some();
        drop(self.file.take());
        drop(self.reader.take());

        let file_name = file.name();
        let file_size = file.size();
        log::info!("Selected file \"{file_name}\"");
        *self.cancel.borrow_mut() = false;
        let cancel = self.cancel.clone();
        let cancel_cb = Callback::from(move |_| {
            *cancel.borrow_mut() = true;
        });
        let cancel = self.cancel.clone();
        // Turn into stream
        let blob: &web_sys::Blob = file.as_ref();
        let stream = ReadableStream::from_raw(blob.stream().unchecked_into());
        match stream.try_into_async_read() {
            Ok(stream) => {
                let link = link.clone();
                link.send_message(Msg::LoadingState(LoadingState::StartParsing));
                let mut parser = Z3Parser::from_async(stream.buffer());
                wasm_bindgen_futures::spawn_local(async move {
                    log::info!("Parsing \"{file_name}\"");
<<<<<<< HEAD
                    let finished = parser.process_until(|_, state| {
                        if state.lines_read % 100_000 == 0 {
                            let parsing = ParseProgress::new(state, file_size);
                            link.send_message(Msg::LoadingState(LoadingState::Parsing(parsing, cancel_cb.clone())));
                        }
                        !*cancel.borrow() && state.bytes_read <= 1024 * 1024 * 1024
                    }).await;
                    let cancel = *cancel.borrow();
                    match finished {
                        ParseState::Paused(_) if !cancel => {
                            let message = OmnibarMessage {
                                message: "Stopped parsing at 1GB".to_string(),
                                is_error: false,
                            };
                            link.send_message(Msg::ShowMessage(message, 8000));
                        }
                        ParseState::Error(err) => {
                            link.send_message(Msg::FailedOpening(err.to_string()));
                            return;
                        }
                        _ => (),
=======
                    let finished = loop {
                        let mut lines_to_read = 100_000;
                        let finished = parser.process_until(|_, state| {
                            lines_to_read -= 1;
                            let pause = lines_to_read == 0;
                            (pause || *cancel.borrow() || state.bytes_read >= 1024 * 1024 * 1024).then(|| pause)
                        }).await;
                        let ParseState::Paused(true, state) = finished else {
                            break finished;
                        };
                        let parsing = ParseProgress::new(state, file_size);
                        link.send_message(Msg::LoadingState(LoadingState::Parsing(parsing, cancel_cb.clone())));
                        gloo::timers::future::TimeoutFuture::new(0).await;
                    };
                    let cancel = *cancel.borrow();
                    if finished.is_timeout() && !cancel {
                        // TODO: make this clear in the UI
                        log::info!("Stopped parsing at 1GB");
>>>>>>> 21f2833b
                    }
                    link.send_message(Msg::LoadingState(LoadingState::DoneParsing(finished.is_timeout(), cancel)));
                    link.send_message(Msg::LoadedFile(file_name, file_size, parser.take_parser(), finished, cancel))
                });
            }
            Err((_err, _stream)) => {
                let link = link.clone();
                link.send_message(Msg::LoadingState(LoadingState::ReadingToString));
                let reader = gloo::file::callbacks::read_as_bytes(&file, move |res| {
                    log::info!("Loading to string \"{file_name}\"");
                    let res = res.and_then(|res| String::from_utf8(res)
                        .map_err(|err| gloo::file::FileReadError::NotReadable(err.to_string())));
                    let text_data = match res {
                        Ok(res) => res,
                        Err(err) => {
                            link.send_message(Msg::FailedOpening(err.to_string()));
                            return;
                        }
                    };
                    log::info!("Parsing \"{file_name}\"");
                    link.send_message(Msg::LoadingState(LoadingState::StartParsing));
                    wasm_bindgen_futures::spawn_local(async move {
                        let mut parser = Z3Parser::from_str(&text_data);
                        let finished = loop {
                            let mut lines_to_read = 100_000;
                            let finished = parser.process_until(|_, state| {
                                lines_to_read -= 1;
                                let pause = lines_to_read == 0;
                                (pause || *cancel.borrow() || state.bytes_read >= 512 * 1024 * 1024).then(|| pause)
                            });
                            let ParseState::Paused(true, state) = finished else {
                                break finished;
                            };
                            let parsing = ParseProgress::new(state, file_size);
                            link.send_message(Msg::LoadingState(LoadingState::Parsing(parsing, cancel_cb.clone())));
                            gloo::timers::future::TimeoutFuture::new(0).await;
                        };
                        let cancel = *cancel.borrow();
                        if finished.is_timeout() && !cancel {
                            // TODO: make this clear in the UI
                            log::info!("Stopped parsing at 0.5GB (use Chrome or Firefox to increase this limit to 1GB)");
                        }
                        link.send_message(Msg::LoadingState(LoadingState::DoneParsing(finished.is_timeout(), cancel)));
                        link.send_message(Msg::LoadedFile(file_name, file_size, parser.take_parser(), finished, cancel))
                    });
<<<<<<< HEAD
                    let cancel = *cancel.borrow();
                    match finished {
                        ParseState::Paused(_) if !cancel => {
                            let message = OmnibarMessage {
                                message: "Stopped parsing at 500MB, use Chrome or Firefox to increase this limit".to_string(),
                                is_error: false,
                            };
                            link.send_message(Msg::ShowMessage(message, 8000));
                        }
                        ParseState::Error(err) => {
                            link.send_message(Msg::FailedOpening(err.to_string()));
                            return;
                        }
                        _ => (),
                    }
                    link.send_message(Msg::LoadingState(LoadingState::DoneParsing(finished.is_timeout(), cancel)));
                    link.send_message(Msg::LoadedFile(file_name, file_size, parser.take_parser(), finished, cancel))
=======
>>>>>>> 21f2833b
                });
                self.reader = Some(reader);
            }
        };
        changed
    }
}<|MERGE_RESOLUTION|>--- conflicted
+++ resolved
@@ -89,29 +89,6 @@
                 let mut parser = Z3Parser::from_async(stream.buffer());
                 wasm_bindgen_futures::spawn_local(async move {
                     log::info!("Parsing \"{file_name}\"");
-<<<<<<< HEAD
-                    let finished = parser.process_until(|_, state| {
-                        if state.lines_read % 100_000 == 0 {
-                            let parsing = ParseProgress::new(state, file_size);
-                            link.send_message(Msg::LoadingState(LoadingState::Parsing(parsing, cancel_cb.clone())));
-                        }
-                        !*cancel.borrow() && state.bytes_read <= 1024 * 1024 * 1024
-                    }).await;
-                    let cancel = *cancel.borrow();
-                    match finished {
-                        ParseState::Paused(_) if !cancel => {
-                            let message = OmnibarMessage {
-                                message: "Stopped parsing at 1GB".to_string(),
-                                is_error: false,
-                            };
-                            link.send_message(Msg::ShowMessage(message, 8000));
-                        }
-                        ParseState::Error(err) => {
-                            link.send_message(Msg::FailedOpening(err.to_string()));
-                            return;
-                        }
-                        _ => (),
-=======
                     let finished = loop {
                         let mut lines_to_read = 100_000;
                         let finished = parser.process_until(|_, state| {
@@ -127,10 +104,19 @@
                         gloo::timers::future::TimeoutFuture::new(0).await;
                     };
                     let cancel = *cancel.borrow();
-                    if finished.is_timeout() && !cancel {
-                        // TODO: make this clear in the UI
-                        log::info!("Stopped parsing at 1GB");
->>>>>>> 21f2833b
+                    match finished {
+                        ParseState::Paused(..) if !cancel => {
+                            let message = OmnibarMessage {
+                                message: "Stopped parsing at 1GB".to_string(),
+                                is_error: false,
+                            };
+                            link.send_message(Msg::ShowMessage(message, 8000));
+                        }
+                        ParseState::Error(err) => {
+                            link.send_message(Msg::FailedOpening(err.to_string()));
+                            return;
+                        }
+                        _ => (),
                     }
                     link.send_message(Msg::LoadingState(LoadingState::DoneParsing(finished.is_timeout(), cancel)));
                     link.send_message(Msg::LoadedFile(file_name, file_size, parser.take_parser(), finished, cancel))
@@ -169,33 +155,23 @@
                             gloo::timers::future::TimeoutFuture::new(0).await;
                         };
                         let cancel = *cancel.borrow();
-                        if finished.is_timeout() && !cancel {
-                            // TODO: make this clear in the UI
-                            log::info!("Stopped parsing at 0.5GB (use Chrome or Firefox to increase this limit to 1GB)");
+                        match finished {
+                            ParseState::Paused(..) if !cancel => {
+                                let message = OmnibarMessage {
+                                    message: "Stopped parsing at 500MB, use Chrome or Firefox to increase this limit".to_string(),
+                                    is_error: false,
+                                };
+                                link.send_message(Msg::ShowMessage(message, 8000));
+                            }
+                            ParseState::Error(err) => {
+                                link.send_message(Msg::FailedOpening(err.to_string()));
+                                return;
+                            }
+                            _ => (),
                         }
                         link.send_message(Msg::LoadingState(LoadingState::DoneParsing(finished.is_timeout(), cancel)));
                         link.send_message(Msg::LoadedFile(file_name, file_size, parser.take_parser(), finished, cancel))
                     });
-<<<<<<< HEAD
-                    let cancel = *cancel.borrow();
-                    match finished {
-                        ParseState::Paused(_) if !cancel => {
-                            let message = OmnibarMessage {
-                                message: "Stopped parsing at 500MB, use Chrome or Firefox to increase this limit".to_string(),
-                                is_error: false,
-                            };
-                            link.send_message(Msg::ShowMessage(message, 8000));
-                        }
-                        ParseState::Error(err) => {
-                            link.send_message(Msg::FailedOpening(err.to_string()));
-                            return;
-                        }
-                        _ => (),
-                    }
-                    link.send_message(Msg::LoadingState(LoadingState::DoneParsing(finished.is_timeout(), cancel)));
-                    link.send_message(Msg::LoadedFile(file_name, file_size, parser.take_parser(), finished, cancel))
-=======
->>>>>>> 21f2833b
                 });
                 self.reader = Some(reader);
             }
