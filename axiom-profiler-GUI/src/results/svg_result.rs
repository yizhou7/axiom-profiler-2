use crate::{
    configuration::{Configuration, ConfigurationContext}, filters, results::{filters::FilterOutput, graph_info::{GraphInfo, Msg as GraphInfoMsg}, node_info::{EdgeInfo, NodeInfo}}, OpenedFileInfo, RcParser
};

use self::colours::HSVColour;
use super::{
    filters::{Disabler, Filter},
    worker::Worker,
};
use gloo::console::log;
use material_yew::WeakComponentLink;
use num_format::{Locale, ToFormattedString};
use petgraph::{dot::{Config, Dot}, graph::NodeIndex, visit::EdgeRef};
use petgraph::graph::EdgeIndex;
use smt_log_parser::{
    display_with::DisplayCtxt, items::{BlameKind, InstIdx, MatchKind, QuantIdx}, parsers::{
        z3::{
            // inst_graph::{EdgeInfo, EdgeType, InstGraph, InstInfo, Node, NodeInfo, VisibleGraphInfo},
            graph::{raw::{EdgeKind, NodeKind}, visible::{VisibleEdge, VisibleInstGraph}, InstGraph}, z3parser::Z3Parser
        },
        LogParser,
    }
};
use std::{borrow::BorrowMut, cell::RefCell, num::NonZeroUsize, rc::Rc};
use viz_js::VizInstance;
use web_sys::{window, Performance, Window};
use yew::prelude::*;

pub const EDGE_LIMIT: usize = 2000;
pub const NODE_LIMIT: usize = 4000;
pub const DEFAULT_NODE_COUNT: usize = 300;
pub const NODE_COLOUR_SATURATION: f64 = 0.4;
pub const NODE_COLOUR_VALUE: f64 = 0.95;

#[derive(Clone)]
pub struct RenderedGraph {
    pub graph: Rc<VisibleInstGraph>,
    pub svg_text: AttrValue,
}

impl PartialEq for RenderedGraph {
    fn eq(&self, other: &Self) -> bool {
        self.graph.generation == other.graph.generation
    }
}
impl Eq for RenderedGraph {}

pub enum Msg {
    ConstructedGraph(Rc<RefCell<InstGraph>>),
    UpdateSvgText(AttrValue, VisibleInstGraph),
    SetPermission(GraphDimensions),
    SetDisabled(Vec<Disabler>),
    RenderGraph,
    ApplyFilter(Filter),
    ResetGraph,
    GetUserPermission(GraphDimensions, bool),
    WorkerOutput(super::worker::WorkerOutput),
    // UpdateSelectedNodes(Vec<NodeIndex>),
    // SearchMatchingLoops,
    // SelectNthMatchingLoop(usize),
    // ShowMatchingLoopSubgraph,
}

#[derive(Debug, Clone, Copy)]
pub struct GraphDimensions {
    pub node_count: usize,
    pub edge_count: usize,
}

#[derive(Debug, Clone, PartialEq)]
pub enum RenderingState {
    ConstructingGraph,
    ConstructedGraph,
    GraphToDot,
    RenderingGraph,
}

pub struct SVGResult {
    colour_map: QuantIdxToColourMap,
    /// Calculated visible graph stored here to avoid recalculating it when
    /// waiting for user permission.
    calculated: Option<VisibleInstGraph>,
    /// The calculated graph is moved here once rendered.
    rendered: Option<RenderedGraph>,

    insts_info_link: WeakComponentLink<GraphInfo>,
    graph_dim: GraphDimensions,
    permissions: GraphDimensions,
    worker: Option<Box<dyn yew_agent::Bridge<Worker>>>,
    async_graph_and_filter_chain: bool,
    // selected_insts: Vec<NodeIndex>,
    // data: Option<SVGData>,
    queue: Vec<Msg>,
    constructed_graph: Option<Rc<RefCell<InstGraph>>>,
}

// pub struct SVGData {
//     get_node_info: Callback<(NodeIndex, bool, RcParser), NodeInfo>,
//     get_edge_info: Callback<(EdgeIndex, bool, RcParser), EdgeInfo>,
// }

#[derive(Properties, PartialEq)]
pub struct SVGProps {
    pub file: OpenedFileInfo,
    pub progress: Callback<Result<RenderedGraph, RenderingState>>,
    pub selected_nodes: Callback<Vec<NodeIndex>>,
    pub selected_edges: Callback<Vec<EdgeIndex>>,
}

impl Component for SVGResult {
    type Message = Msg;
    type Properties = SVGProps;

    fn create(ctx: &Context<Self>) -> Self {
        {
            let mut update = (*ctx.props().file.update).borrow_mut();
            let old = std::mem::replace(&mut *update, Ok(ctx.link().callback(|msg| msg)));
            if let Err(old) = old {
                ctx.link().send_message_batch(old);
            }
        }
        let cfg = ctx.link().get_configuration().unwrap();
        let parser = cfg.config.parser.unwrap();
        ctx.props().progress.emit(Err(RenderingState::ConstructingGraph));
        let (quant_count, non_quant_insts) = parser.parser.quant_count_incl_theory_solving();
        let colour_map = QuantIdxToColourMap::from(quant_count, non_quant_insts);
        let link = ctx.link().clone();
        wasm_bindgen_futures::spawn_local(async move {
            gloo_timers::future::TimeoutFuture::new(10).await;
            let cfg = link.get_configuration().unwrap();
            let mut parser = cfg.config.parser.unwrap();
            let inst_graph = InstGraph::new(&parser.parser);
            let inst_graph = Rc::new(RefCell::new(inst_graph));
            parser.graph.replace(inst_graph.clone());
            cfg.update.emit(Configuration {
                parser: Some(parser),
                ..cfg.config
            });
            // let get_node_info = Callback::from({
            //     let node_info_map = inst_graph.get_node_info_map();
            //     move |(node, ignore_ids, parser): (NodeIndex, bool, RcParser)| {
            //         node_info_map.get_instantiation_info(node.index(), &parser.borrow(), ignore_ids)
            //     }
            // });
            // let get_edge_info = Callback::from({
            //     let edge_info_map = inst_graph.get_edge_info_map();
            //     move |(edge, ignore_ids, parser): (EdgeIndex, bool, RcParser)| {
            //         edge_info_map.get_edge_info(edge, &parser.borrow(), ignore_ids)
            //     }
            // });
            link.send_message(Msg::ConstructedGraph(inst_graph));//SVGData { get_node_info, get_edge_info }));
        });
        Self {
            colour_map,
            calculated: None,
            rendered: None,
            insts_info_link: WeakComponentLink::default(),
            graph_dim: GraphDimensions {
                node_count: 0,
                edge_count: 0,
            },
            permissions: GraphDimensions {
                node_count: NODE_LIMIT,
                edge_count: EDGE_LIMIT,
            },
            worker: Some(Self::create_worker(ctx.link().clone())),
            async_graph_and_filter_chain: false,
            // selected_insts: Vec::new(),
            // data: None,
            queue: Vec::new(),
            constructed_graph: None,
        }
    }

    fn update(&mut self, ctx: &Context<Self>, msg: Self::Message) -> bool {
        if let Msg::ConstructedGraph(parser) = msg {
            self.constructed_graph = Some(parser);
            let queue = std::mem::replace(&mut self.queue, Vec::new());
            ctx.props().progress.emit(Err(RenderingState::ConstructedGraph));
            ctx.link().send_message_batch(queue);
            return true;
        }
        let Some(inst_graph) = &self.constructed_graph else {
            self.queue.push(msg);
            return false;
        };
        let cfg = ctx.link().get_configuration().unwrap();
        let parser = &cfg.config.parser.as_ref().unwrap().parser;
        let mut inst_graph = (**inst_graph).borrow_mut();
        let inst_graph = &mut *inst_graph;
        match msg {
            Msg::ConstructedGraph(_) => unreachable!(),
            Msg::WorkerOutput(_out) => false,
            Msg::ApplyFilter(filter) => {
                log::debug!("Applying filter {:?}", filter);
                match filter.apply(inst_graph, parser, cfg.config.display) {
                    FilterOutput::LongestPath(path) => {
                        ctx.props().selected_nodes.emit(path);
                        // self.insts_info_link
                        //     .borrow()
                        //     .clone()
                        //     .unwrap()
                        //     .send_message(GraphInfoMsg::SelectNodes(path));
                        false
                    }
                    FilterOutput::MatchingLoopGeneralizedTerms(gen_terms) => {
                        self.insts_info_link
                            .borrow()
                            .clone()
                            .unwrap()
                            .send_message(GraphInfoMsg::ShowGeneralizedTerms(gen_terms));
                        false
                    }
                    FilterOutput::None => false
                }
            }
            // Msg::SearchMatchingLoops => {
            //     inst_graph.search_matching_loops();
            //     ctx.link().send_message(Msg::SelectNthMatchingLoop(0));
            //     true
            // }
            // Msg::SelectNthMatchingLoop(n) => {
            //     self.filter_chain_link
            //         .borrow()
            //         .clone()
            //         .unwrap()
            //         .send_message(FilterChainMsg::AddFilters(vec![Filter::SelectNthMatchingLoop(n)]));
            //     false
            // }
            // Msg::ShowMatchingLoopSubgraph => {
            //     self.filter_chain_link
            //         .borrow()
            //         .clone()
            //         .unwrap()
            //         .send_message(FilterChainMsg::AddFilters(vec![Filter::ShowMatchingLoopSubgraph]));
            //     false
            // }
            Msg::ResetGraph => {
                inst_graph.raw.reset_visibility_to(false);
                false
            }
            Msg::SetPermission(dim) => {
                self.permissions = dim;
                false
            }
            Msg::SetDisabled(disablers) => {
                Disabler::apply(disablers.iter().copied(), inst_graph, parser);
                false
            }
            Msg::RenderGraph => {
                if self.rendered.as_ref().is_some_and(|r| inst_graph.visible_unchanged(&r.graph)) {
                    return false;
                }
                let calculated = self.calculated.take().filter(|c| inst_graph.visible_unchanged(&c));
                let calculated = calculated.unwrap_or_else(|| inst_graph.to_visible());
                let (node_count, edge_count) = (calculated.graph.node_count(), calculated.graph.edge_count());
                self.graph_dim.node_count = node_count;
                self.graph_dim.edge_count = edge_count;
                if edge_count <= self.permissions.edge_count && node_count <= self.permissions.node_count {
                    log::debug!("Rendering graph with {} nodes and {} edges", node_count, edge_count);
                    self.permissions.edge_count = edge_count.max(EDGE_LIMIT);
                    self.permissions.node_count = node_count.max(NODE_LIMIT);

                    self.async_graph_and_filter_chain = false;
                    ctx.props().progress.emit(Err(RenderingState::GraphToDot));
                    let filtered_graph = &calculated.graph;
                    let ctxt = &DisplayCtxt {
                        parser,
                        config: cfg.config.display,
                    };

                    // Performance observations (default value is in [])
                    //  - splines=false -> 38s | [splines=true] -> ??
                    //  - nslimit=2 -> 7s | nslimit=4 -> 9s | nslimit=7 -> 11.5s | nslimit=10 -> 14s | [nslimit=INT_MAX] -> 38s
                    //  - [mclimit=1] -> 7s | mclimit=0.5 -> 4s (with nslimit=2)
                    // `ranksep` dictates the distance between ranks (rows) in the graph,
                    // it should be set dynamically based on the average number of children
                    // per node out of all nodes with at least one child.
                    let settings = [
                        "ranksep=1.0;",
                        "splines=false;",
                        "nslimit=6;",
                        "mclimit=0.6;",
                    ];
                    let dot_output = format!(
                        "digraph {{\n{}\n{:?}\n}}",
                        settings.join("\n"),
                        Dot::with_attr_getters(
                            filtered_graph,
                            &[
                                Config::EdgeNoLabel,
                                Config::NodeNoLabel,
                                Config::GraphContentOnly
                            ],
                            &|fg, edge_data| {
                                let (from, to) = (fg[edge_data.source()].idx, fg[edge_data.target()].idx);
                                let edge = edge_data.weight();
                                let kind = &edge.kind(inst_graph);
                                let info = EdgeInfo { edge, kind, from, to, graph: &*inst_graph, ctxt };
                                let tooltip = info.tooltip();
                                let is_indirect = edge_data.weight().is_indirect(inst_graph);
                                let style = match is_indirect {
                                    true => "dashed",
                                    false => "solid",
                                };
                                let class = match is_indirect {
                                    true => "indirect",
                                    false => "direct",
                                };
                                let arrowhead = match kind.blame(inst_graph) {
                                    NodeKind::GivenEquality(_) | NodeKind::TransEquality(_) => "empty",
                                    _ => "normal",
                                };
                                format!(
                                    "id=edge_{} tooltip=\"{tooltip}\" style={style} class={class} arrowhead={arrowhead}",
                                    // For edges the `id` is the `EdgeIndex` from the VisibleGraph!
                                    edge_data.id().index(),
                                )
                            },
                            &|_, (_, data)| {
                                let node_data = &inst_graph.raw.graph[data.idx];
                                let info = NodeInfo { node: node_data, ctxt };
                                let tooltip = info.tooltip(false, None);
                                let mut style = Some("filled");
                                let mut shape = None;
                                let mut fillcolor = Some("white".to_string());
                                let label;
                                match node_data.kind() {
                                    NodeKind::Instantiation(inst) => {
                                        let mkind = &parser[parser[*inst].match_].kind;
                                        style = Some(if mkind.is_mbqi() { "filled,dashed" } else { "filled" });
                                        let s = match (data.hidden_children, data.hidden_parents) {
                                            (0, 0) => "box",
                                            (0, _) => "house",
                                            (_, 0) => "invhouse",
                                            (_, _) => "diamond",
                                        };
                                        shape = Some(s);
                                        fillcolor = Some(self.colour_map.get(mkind, NODE_COLOUR_SATURATION).to_string());
                                        label = format!("{inst:?}");
                                    }
                                    NodeKind::GivenEquality(eq) =>
                                        label = format!("{eq:?}"),
                                    NodeKind::TransEquality(eq) =>
                                        label = format!("{eq:?}"),
                                    NodeKind::ENode(enode) => {
                                        fillcolor = Some("lightgrey".to_string());
                                        label = format!("{enode:?}")
                                    }
                                };
                                let idx = data.idx.index();
                                let style = style.map(|s| format!(" style=\"{s}\"")).unwrap_or_default();
                                let shape = shape.map(|s| format!(" shape={s}")).unwrap_or_default();
                                let fillcolor = fillcolor.map(|s| format!(" fillcolor=\"{s}\"")).unwrap_or_default();
                                // For nodes the `id` is the `NodeIndex` from the original graph!
                                format!("id=node_{idx} tooltip=\"{tooltip}\" label=\"{label}\"{style}{shape}{fillcolor}")
                            },
                        )
                    );
                    ctx.props().progress.emit(Err(RenderingState::RenderingGraph));
                    let link = ctx.link().clone();
                    wasm_bindgen_futures::spawn_local(async move {
                        gloo_timers::future::TimeoutFuture::new(10).await;
                        let graphviz = VizInstance::new().await;
                        let options = viz_js::Options::default();
                        // options.engine = "twopi".to_string();
                        let window = window().expect("should have a window in this context");
                        let performance = window.performance().expect("should have a performance object");
                        let start_timestamp = performance.now();
                        let svg = graphviz
                            .render_svg_element(dot_output, options)
                            .expect("Could not render graphviz");
                        let end_timestamp = performance.now();
                        let elapsed_seconds = (end_timestamp - start_timestamp) / 1000.0;
                        log::info!("Converting dot-String to SVG took {} seconds", elapsed_seconds);
                        let svg_text = svg.outer_html();
                        link.send_message(Msg::UpdateSvgText(
                            AttrValue::from(svg_text),
                            calculated,
                        ));
                    });
                    // only need to re-render once the new SVG has been set
                    false
                } else {
                    self.calculated = Some(calculated);
                    ctx.link().send_message(Msg::GetUserPermission(self.graph_dim, true));
                    false
                }
            }
            Msg::GetUserPermission(permission, render) => {
                let window = window().unwrap();
                let node_count = self.graph_dim.node_count.to_formatted_string(&Locale::en);
                let edge_count = self.graph_dim.edge_count.to_formatted_string(&Locale::en);
                let message = format!("Warning: The graph you are about to render contains {} nodes and {} edges, rendering might be slow. Do you want to proceed?", node_count, edge_count);
                let result = window.confirm_with_message(&message);
                match result {
                    Ok(true) => {
                        ctx.link().send_message(Msg::SetPermission(permission));
                        if render {
                            // if the user wishes to render the current graph, we do so
                            ctx.link()
                                .send_message(Msg::RenderGraph);
                        }
                        false
                    }
                    Ok(false) => {
                        // this resets the filter chain to the filter chain that we had
                        // right before adding the filter that caused too many nodes
                        // to be added to the graph
                        let message = "Would you like to apply the filter without rendering?";
                        let result = window.confirm_with_message(message);
                        match result {
                            Ok(true) => {
                                self.async_graph_and_filter_chain = true;
                                true
                            }
                            Ok(false) => {
                                ctx.props().file.filter
                                    .borrow()
                                    .clone()
                                    .unwrap()
                                    .send_message(filters::Msg::UndoOperation);
                                false
                            }
                            Err(_) => false,
                        }
                    }
                    Err(_) => {
                        // Handle the case where an error occurred
                        false
                    }
                }
            }
            Msg::UpdateSvgText(svg_text, rendered) => {
                let rendered = RenderedGraph {
                    graph: Rc::new(rendered),
                    svg_text,
                };
                self.rendered = Some(rendered.clone());
                ctx.props().progress.emit(Ok(rendered));
                true
            }
        }
    }

    fn view(&self, ctx: &Context<Self>) -> Html {
        if self.constructed_graph.is_none() {
            return html! {};
        };
        html! {
            <GraphInfo
                weak_link={self.insts_info_link.clone()}
                // node_info={data.get_node_info.clone()}
                // edge_info={data.get_edge_info.clone()}
                // parser={ctx.props().file.parser.clone()}
                rendered={self.rendered.clone()}
                outdated={self.async_graph_and_filter_chain}
                selected_nodes={ctx.props().file.selected_nodes.clone()}
                update_selected_nodes={ctx.props().selected_nodes.clone()}
                selected_edges={ctx.props().file.selected_edges.clone()}
                update_selected_edges={ctx.props().selected_edges.clone()}
            />
        }
    }
}

impl SVGResult {
    /// Deletes the old worker with its queue of messages and creates a new one.
    /// Any enqueued work will still continue to run (there is no way to cancel this
    /// at the moment, see https://github.com/rustwasm/gloo/issues/408) but will not
    /// send a `WorkerOutput` message on completion.
    pub fn reset_worker(&mut self, link: yew::html::Scope<Self>) {
        // The old worker is dropped when overwritten here. Not sure we need the option?
        self.worker = Some(Self::create_worker(link));
    }
    /// Sends an input to the worker to process.
    pub fn send_worker_input(&mut self, input: super::worker::WorkerInput) {
        self.worker.as_mut().unwrap().send(input);
    }

    /// Used internally.
    fn create_worker(link: yew::html::Scope<Self>) -> Box<dyn yew_agent::Bridge<Worker>> {
        use yew_agent::Bridged;
        let cb = std::rc::Rc::new(move |e| link.send_message(Msg::WorkerOutput(e)));
        Worker::bridge(cb)
    }
}

struct QuantIdxToColourMap {
    total_count: usize,
    non_quant_insts: bool,
    coprime: NonZeroUsize,
    shift: usize,
}

impl QuantIdxToColourMap {
    pub fn from(quant_count: usize, non_quant_insts: bool) -> Self {
        let total_count = quant_count + non_quant_insts as usize;
        Self {
            total_count,
            non_quant_insts,
            coprime: Self::find_coprime(total_count),
            // Currently `idx == 0` will always have the same hue of 0, if we do
            // not want this behavior pick a random number here instead.
            shift: 0,
        }
    }

    pub fn get(&self, mkind: &MatchKind, sat: f64) -> HSVColour {
        let qidx = mkind.quant_idx();
        debug_assert!(self.non_quant_insts || qidx.is_some());
        let idx = qidx
            .map(usize::from)
            .map(|q| q + self.non_quant_insts as usize)
            .unwrap_or(0);
        // debug_assert!(idx < idx);
        let idx_perm = (idx * self.coprime.get() + self.shift) % self.total_count;
        HSVColour {
            hue: idx_perm as f64 / self.total_count as f64,
            sat,
            val: NODE_COLOUR_VALUE,
        }
    }

    fn find_coprime(n: usize) -> NonZeroUsize {
        // Workaround since `unwrap` isn't allowed in const functions.
        const ONE: NonZeroUsize = match NonZeroUsize::new(1) {
            Some(nz) => nz,
            None => [][0],
        };
        let nz = NonZeroUsize::new(n);
        // TODO: there are two bugs here:
        //   - We try to calculate the number of primes less than or equal to `n/2` as `(n/ln(n)) / 2`, rather than
        //     `n/2 / ln(n/2)` which actually gets closer to the real number (but still underapproximates).
        //   - Getting a prime as close to `n/2` as possible is not ideal since
        //     e.g. idx 0 and 2 will be right next to each other (0 -> 0, 1 -> n/2, 2 -> 1, ...).
        //     Luckily we generally get a number somewhat smaller than `n/2` so it's not too bad.
        if let Some(nz) = nz {
<<<<<<< HEAD
            // according to prime number theorem, the number of primes less than or equal to N is roughly N/ln(N)
            let nr_primes_to_skip = if n <= 2 {
                0
            } else {
                (n as f64 / f64::ln(n as f64) / 2.0).floor() as usize
            };
            primal::Primes::all()
                // Start from "middle prime" smaller than n since both the very large and very small ones don't permute so nicely.
=======
            // we try to find a prime close to n/10 such that 0 -> 0, 1 -> n/10, 2 -> 2n/10, ..., 10 -> 1, ...
            // this way, the indices within a window of size 10 have quite distinct colors. 
            // For small n, n/10 is close to 0 and hence we would choose a small prime which would again lead to 
            // visually indistinguishable colors. Therefore, we take the max of the prime close to n/10 and the 6-th prime
            // It is a compromise to have easily distinguishable colors for both large and small n.
            let nr_primes_to_skip = primal::StreamingSieve::prime_pi(((n as f64)/10.0).floor() as usize).max(6); 
            primal::Primes::all()
                // Start from "middle prime" smaller than n since both the very large and very small ones don't permute so nicely.
                // .skip((nr_primes_smaller_than_n / 2.0).ceil() as usize)
>>>>>>> 0e48a885
                .skip(nr_primes_to_skip)
                // SAFETY: returned primes will never be zero.
                .map(|p| unsafe { NonZeroUsize::new_unchecked(p) })
                // Find the first prime that is coprime to `nz`.
                .find(|&prime| nz.get() % prime.get() != 0)
                .unwrap()
            // Will always succeed since any prime larger than `nz / 2` is
            // coprime. Terminates since `nz != 0`.
        } else {
            ONE
        }
    }
}

/// Private module for generating colors
mod colours {
    use std::fmt;

    #[derive(Clone, Copy)]
    pub struct HSVColour {
        pub hue: f64,
        pub sat: f64,
        pub val: f64,
    }

    impl fmt::Display for HSVColour {
        fn fmt(&self, f: &mut fmt::Formatter<'_>) -> fmt::Result {
            write!(f, "{} {} {}", self.hue, self.sat, self.val)
        }
    }
}<|MERGE_RESOLUTION|>--- conflicted
+++ resolved
@@ -2,7 +2,6 @@
     configuration::{Configuration, ConfigurationContext}, filters, results::{filters::FilterOutput, graph_info::{GraphInfo, Msg as GraphInfoMsg}, node_info::{EdgeInfo, NodeInfo}}, OpenedFileInfo, RcParser
 };
 
-use self::colours::HSVColour;
 use super::{
     filters::{Disabler, Filter},
     worker::Worker,
@@ -10,6 +9,7 @@
 use gloo::console::log;
 use material_yew::WeakComponentLink;
 use num_format::{Locale, ToFormattedString};
+use palette::{encoding::Srgb, white_point::D65, FromColor, Hsl, Hsluv, Hsv, LuvHue};
 use petgraph::{dot::{Config, Dot}, graph::NodeIndex, visit::EdgeRef};
 use petgraph::graph::EdgeIndex;
 use smt_log_parser::{
@@ -336,7 +336,8 @@
                                             (_, _) => "diamond",
                                         };
                                         shape = Some(s);
-                                        fillcolor = Some(self.colour_map.get(mkind, NODE_COLOUR_SATURATION).to_string());
+                                        let hue = self.colour_map.get_graphviz_hue(mkind);
+                                        fillcolor = Some(format!("{hue} {NODE_COLOUR_SATURATION} {NODE_COLOUR_VALUE}"));
                                         label = format!("{inst:?}");
                                     }
                                     NodeKind::GivenEquality(eq) =>
@@ -506,20 +507,22 @@
         }
     }
 
-    pub fn get(&self, mkind: &MatchKind, sat: f64) -> HSVColour {
+    pub fn get(&self, mkind: &MatchKind) -> LuvHue<f64> {
         let qidx = mkind.quant_idx();
         debug_assert!(self.non_quant_insts || qidx.is_some());
         let idx = qidx
             .map(usize::from)
             .map(|q| q + self.non_quant_insts as usize)
-            .unwrap_or(0);
+            .unwrap_or_default();
         // debug_assert!(idx < idx);
         let idx_perm = (idx * self.coprime.get() + self.shift) % self.total_count;
-        HSVColour {
-            hue: idx_perm as f64 / self.total_count as f64,
-            sat,
-            val: NODE_COLOUR_VALUE,
-        }
+        LuvHue::new(360. * idx_perm as f64 / self.total_count as f64)
+    }
+    pub fn get_graphviz_hue(&self, mkind: &MatchKind) -> f64 {
+        let hue = self.get(mkind);
+        let colour = Hsluv::<D65, f64>::new(hue, 100.0, 50.0);
+        let colour = Hsv::<Srgb, f64>::from_color(colour);
+        colour.hue.into_positive_degrees() / 360.0
     }
 
     fn find_coprime(n: usize) -> NonZeroUsize {
@@ -528,62 +531,28 @@
             Some(nz) => nz,
             None => [][0],
         };
-        let nz = NonZeroUsize::new(n);
-        // TODO: there are two bugs here:
-        //   - We try to calculate the number of primes less than or equal to `n/2` as `(n/ln(n)) / 2`, rather than
-        //     `n/2 / ln(n/2)` which actually gets closer to the real number (but still underapproximates).
-        //   - Getting a prime as close to `n/2` as possible is not ideal since
-        //     e.g. idx 0 and 2 will be right next to each other (0 -> 0, 1 -> n/2, 2 -> 1, ...).
-        //     Luckily we generally get a number somewhat smaller than `n/2` so it's not too bad.
-        if let Some(nz) = nz {
-<<<<<<< HEAD
-            // according to prime number theorem, the number of primes less than or equal to N is roughly N/ln(N)
-            let nr_primes_to_skip = if n <= 2 {
-                0
-            } else {
-                (n as f64 / f64::ln(n as f64) / 2.0).floor() as usize
+        // We try to find a coprime at around `n.30303...` to achieve a period
+        // of around 10 distinct colours for subsequent indices:
+        // 0.303, 0.606, 0.909, 0.212, 0.515, 0.818, 0.121, 0.424, 0.727, 0.030.
+        // That is, we get a group of 10 colours that are at least 0.1 apart,
+        // and then recursively 10 groups of 10 which are at least 0.01 apart, etc.
+        let aim = (n as u128)
+            .checked_mul(99 + 30)
+            .map(|aim| aim / 99 - 1)
+            .and_then(|aim| usize::try_from(aim).ok());
+        let Some(mut aim) = aim.and_then(NonZeroUsize::new) else {
+            return ONE
+        };
+        let Some(n) = NonZeroUsize::new(n) else {
+            return ONE
+        };
+        use gcd::Gcd;
+        while n.gcd(aim) != ONE {
+            let Some(new) = aim.checked_add(1) else {
+                return ONE
             };
-            primal::Primes::all()
-                // Start from "middle prime" smaller than n since both the very large and very small ones don't permute so nicely.
-=======
-            // we try to find a prime close to n/10 such that 0 -> 0, 1 -> n/10, 2 -> 2n/10, ..., 10 -> 1, ...
-            // this way, the indices within a window of size 10 have quite distinct colors. 
-            // For small n, n/10 is close to 0 and hence we would choose a small prime which would again lead to 
-            // visually indistinguishable colors. Therefore, we take the max of the prime close to n/10 and the 6-th prime
-            // It is a compromise to have easily distinguishable colors for both large and small n.
-            let nr_primes_to_skip = primal::StreamingSieve::prime_pi(((n as f64)/10.0).floor() as usize).max(6); 
-            primal::Primes::all()
-                // Start from "middle prime" smaller than n since both the very large and very small ones don't permute so nicely.
-                // .skip((nr_primes_smaller_than_n / 2.0).ceil() as usize)
->>>>>>> 0e48a885
-                .skip(nr_primes_to_skip)
-                // SAFETY: returned primes will never be zero.
-                .map(|p| unsafe { NonZeroUsize::new_unchecked(p) })
-                // Find the first prime that is coprime to `nz`.
-                .find(|&prime| nz.get() % prime.get() != 0)
-                .unwrap()
-            // Will always succeed since any prime larger than `nz / 2` is
-            // coprime. Terminates since `nz != 0`.
-        } else {
-            ONE
-        }
-    }
-}
-
-/// Private module for generating colors
-mod colours {
-    use std::fmt;
-
-    #[derive(Clone, Copy)]
-    pub struct HSVColour {
-        pub hue: f64,
-        pub sat: f64,
-        pub val: f64,
-    }
-
-    impl fmt::Display for HSVColour {
-        fn fmt(&self, f: &mut fmt::Formatter<'_>) -> fmt::Result {
-            write!(f, "{} {} {}", self.hue, self.sat, self.val)
-        }
+            aim = new;
+        }
+        aim
     }
 }