--- conflicted
+++ resolved
@@ -7,15 +7,9 @@
 use gloo::timers::callback::Timeout;
 use gloo_file::File;
 use gloo_file::{callbacks::FileReader, FileList};
-<<<<<<< HEAD
-use petgraph::visit::{EdgeRef, IntoEdgeReferences};
+use petgraph::visit::EdgeRef;
 use results::graph_info;
 use results::svg_result::{Msg as SVGMsg, QuantIdxToColourMap, RenderedGraph, RenderingState, SVGResult};
-use smt_log_parser::items::{InstIdx, QuantIdx};
-=======
-use petgraph::visit::EdgeRef;
-use results::svg_result::{Msg as SVGMsg, RenderedGraph, RenderingState, SVGResult};
->>>>>>> 22c587a2
 use smt_log_parser::parsers::z3::graph::{InstGraph, VisibleEdgeIndex, RawNodeIndex};
 use smt_log_parser::parsers::z3::z3parser::Z3Parser;
 use smt_log_parser::parsers::{ParseState, ReaderState};
@@ -44,11 +38,8 @@
 pub mod configuration;
 pub mod homepage;
 pub mod shortcuts;
-<<<<<<< HEAD
 pub mod commands;
-=======
 pub mod file;
->>>>>>> 22c587a2
 
 pub const GIT_DESCRIBE: &str = env!("VERGEN_GIT_DESCRIBE");
 pub fn version() -> Option<semver::Version> {
@@ -181,12 +172,8 @@
     showing_help: bool,
     omnibox: NodeRef,
     sidebar_button: NodeRef,
-<<<<<<< HEAD
-    _callback_refs: [CallbackRef; 3],
+    _callback_refs: [CallbackRef; 6],
     _command_refs: [CommandRef; 3],
-=======
-    _callback_refs: [CallbackRef; 6],
->>>>>>> 22c587a2
 }
 
 impl Component for FileDataComponent {
@@ -205,21 +192,15 @@
         }));
         let pd = PREVENT_DEFAULT_DRAG_OVER.get_or_init(|| Mutex::default());
         let drag_over_ref = (registerer.register_drag_over)(Callback::from(|event: DragEvent| {
-<<<<<<< HEAD
             *mouse_position().write().unwrap() = PagePosition::from(&event);
-            if *pd.lock().unwrap() {
-=======
-            *mouse_position().write().unwrap() = PagePosition { x: event.client_x(), y: event.client_y() };
             let pd = *pd.lock().unwrap();
             if pd {
->>>>>>> 22c587a2
                 event.prevent_default();
             }
         }));
         let [drag_enter_ref, drag_leave_ref, drop_ref] = Self::file_drag(&registerer, ctx.link());
         let keydown = (registerer.register_keyboard_down)(ctx.link().callback(Msg::KeyDown));
-<<<<<<< HEAD
-        let _callback_refs = [mouse_move_ref, drag_over_ref, keydown];
+        let _callback_refs = [mouse_move_ref, drag_over_ref, drag_enter_ref, drag_leave_ref, drop_ref, keydown];
 
         // Commands
         let commands = ctx.link().get_commands_registerer().unwrap();
@@ -253,9 +234,6 @@
         };
         let hide_sidebar_cmd = (commands)(hide_sidebar_cmd);
         let _command_refs = [help_cmd, hide_sidebar_cmd, search_cmd];
-=======
-        let _callback_refs = [mouse_move_ref, drag_over_ref, drag_enter_ref, drag_leave_ref, drop_ref, keydown];
->>>>>>> 22c587a2
         Self {
             file_select: NodeRef::default(),
             file: None,
